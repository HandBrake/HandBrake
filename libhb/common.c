--- conflicted
+++ resolved
@@ -6170,26 +6170,13 @@
 
         switch (filter->id)
         {
-<<<<<<< HEAD
-            case HB_FILTER_DETELECINE:
-            case HB_FILTER_DECOMB:
-=======
-            case HB_FILTER_NLMEANS:
->>>>>>> 2763cb83
-                if (pix_fmt != AV_PIX_FMT_YUV420P)
-                {
-                    return 0;
-                }
             case HB_FILTER_DETELECINE:
             case HB_FILTER_COMB_DETECT:
-<<<<<<< HEAD
-            case HB_FILTER_NLMEANS:
-=======
             case HB_FILTER_DECOMB:
             case HB_FILTER_YADIF:
             case HB_FILTER_BWDIF:
->>>>>>> 2763cb83
             case HB_FILTER_DENOISE:
+            case HB_FILTER_NLMEANS:
             case HB_FILTER_CHROMA_SMOOTH:
             case HB_FILTER_LAPSHARP:
             case HB_FILTER_UNSHARP:
