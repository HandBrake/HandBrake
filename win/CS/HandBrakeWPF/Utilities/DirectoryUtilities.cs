--- conflicted
+++ resolved
@@ -42,7 +42,6 @@
             }
         }
 
-<<<<<<< HEAD
         /// <summary>
         /// The get log directory.
         /// </summary>
@@ -54,8 +53,6 @@
             return Path.Combine(GetStorageDirectory(), "HandBrake", "logs");
         }
 
-=======
->>>>>>> 7d5ad09f
         /// <summary>
         /// Simple way of checking if a directory is writeable.
         /// </summary>
@@ -71,8 +68,6 @@
         {
             try
             {
-<<<<<<< HEAD
-=======
                 if (!Directory.Exists(dirPath))
                 {
                     MessageBoxResult result = errorService.ShowMessageBox(string.Format(Resources.DirectoryUtils_CreateFolderMsg, dirPath), Resources.DirectoryUtils_CreateFolder, MessageBoxButton.YesNo, MessageBoxImage.Question);
@@ -81,7 +76,7 @@
                         Directory.CreateDirectory(dirPath);
                     }
                 }
->>>>>>> 7d5ad09f
+              
                 using (File.Create(Path.Combine(dirPath, Path.GetRandomFileName()), 1, FileOptions.DeleteOnClose))
                 {
                 }
