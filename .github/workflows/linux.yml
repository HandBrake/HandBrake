--- conflicted
+++ resolved
@@ -53,8 +53,9 @@
 
     - name: Build HandBrake Linux
       run: |
-<<<<<<< HEAD
-        ./configure --disable-gtk-update-checks --enable-qsv --enable-fdk-aac
+        PWD=$(pwd)
+        export PATH=$PWD/cmake-3.16.3-Linux-x86_64/bin:$PATH
+        ./configure --enable-qsv --enable-vce --enable-nvenc --enable-nvdec --enable-fdk-aac --launch-jobs=0 --launch
         cd build
         make -j 3
 
@@ -62,9 +63,4 @@
       uses: actions/upload-artifact@v3
       with:
         name: HandBrakeCLI
-        path: ./build/
-=======
-         PWD=$(pwd)
-         export PATH=$PWD/cmake-3.16.3-Linux-x86_64/bin:$PATH
-         ./configure --enable-qsv --enable-vce --enable-nvenc --enable-nvdec --launch-jobs=0 --launch
->>>>>>> bfc31f04
+        path: ./build/